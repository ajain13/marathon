--- conflicted
+++ resolved
@@ -186,12 +186,6 @@
   }
 }
 
-<<<<<<< HEAD
-  def effectivePort(app: AppDefinition, task: Task): Option[Int] = {
-    def portViaIndex: Option[Int] = portIndex.map { portIndex =>
-      app.portAssignments(task)(portIndex).effectivePort
-    }
-=======
 object MesosCommandHealthCheck {
   def mergeFromProto(proto: Protos.HealthCheckDefinition): MesosCommandHealthCheck =
     MesosCommandHealthCheck(
@@ -214,7 +208,6 @@
   protocol: Protocol = MesosHttpHealthCheck.DefaultProtocol)
     extends HealthCheck with MesosHealthCheck with MesosHealthCheckWithPorts {
   require(protocol == Protocol.MESOS_HTTP || protocol == Protocol.MESOS_HTTPS)
->>>>>>> 18bced82
 
   override def toProto: Protos.HealthCheckDefinition = {
     val builder = protoBuilder
