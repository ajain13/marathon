--- conflicted
+++ resolved
@@ -1,5 +1 @@
-<<<<<<< HEAD
-version in ThisBuild := "0.7.0-SNAPSHOT"
-=======
-version in ThisBuild := "0.7.1-SNAPSHOT"
->>>>>>> 50872aa1
+version in ThisBuild := "0.7.1-SNAPSHOT"